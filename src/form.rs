// Copyright 2019-2020 Parity Technologies (UK) Ltd.
//
// Licensed under the Apache License, Version 2.0 (the "License");
// you may not use this file except in compliance with the License.
// You may obtain a copy of the License at
//
//     http://www.apache.org/licenses/LICENSE-2.0
//
// Unless required by applicable law or agreed to in writing, software
// distributed under the License is distributed on an "AS IS" BASIS,
// WITHOUT WARRANTIES OR CONDITIONS OF ANY KIND, either express or implied.
// See the License for the specific language governing permissions and
// limitations under the License.

//! Provides form definitions.
//!
//! The forms provided here are used to generically communicate the mode a type
//! identifier, type definition or structure is using.
//!
//! The default form is the `MetaForm`.
//! It uses `MetaType` for communicating type identifiers and thus acts as
//! a bridge from runtime to compile time type information.
//!
<<<<<<< HEAD
//! The `FrozenForm` is a space-efficient representation
=======
//! The `PortableForm` is a space-efficient representation
>>>>>>> 138e3511
//! that no longer has any connections to the interning registry and thus
//! can no longer be used to retrieve information from the
//! original registry. Its sole purpose is for space-efficient serialization.
//!
<<<<<<< HEAD
//! Other forms, such as a frozen form that is still bound to the registry
=======
//! Other forms, such as a portable form that is still bound to the registry
>>>>>>> 138e3511
//! (also via lifetime tracking) are possible but current not needed.

use crate::prelude::{
    any::TypeId,
    fmt::Debug,
    marker::PhantomData,
    string::String,
};

use crate::{
    interner::UntrackedSymbol,
    meta_type::MetaType,
};

#[cfg(feature = "serde")]
use serde::Serialize;

/// Trait to control the internal structures of type definitions.
///
/// This allows for type-level separation between free forms that can be
<<<<<<< HEAD
/// instantiated out of the flux and frozen forms that require some sort of
=======
/// instantiated out of the flux and portable forms that require some sort of
>>>>>>> 138e3511
/// interning data structures.
pub trait Form {
    /// The type representing the type.
    type Type: PartialEq + Eq + PartialOrd + Ord + Clone + Debug;
    /// The string type.
    type String: FormString;
}

/// Trait for types which can be used to represent strings in type definitions.
pub trait FormString:
    AsRef<str> + PartialEq + Eq + PartialOrd + Ord + Clone + Debug
{
}

impl FormString for &'static str {}
impl FormString for String {}

/// A meta meta-type.
///
<<<<<<< HEAD
/// Allows to be converted into other forms such as frozen form
/// through the registry and `IntoFrozen`.
=======
/// Allows to be converted into other forms such as portable form
/// through the registry and `IntoPortable`.
>>>>>>> 138e3511
#[cfg_attr(feature = "serde", derive(Serialize))]
#[derive(PartialEq, Eq, PartialOrd, Ord, Clone, Copy, Debug)]
pub enum MetaForm {}

impl Form for MetaForm {
    type Type = MetaType;
    type String = &'static str;
}

<<<<<<< HEAD
/// Frozen form that has its lifetime untracked in association to its interner.
=======
/// Portable form that has its lifetime untracked in association to its interner.
>>>>>>> 138e3511
///
/// # Note
///
/// This resolves some lifetime issues with self-referential structs (such as
/// the registry itself) but can no longer be used to resolve to the original
/// underlying data.
///
/// `type String` is owned in order to enable decoding
#[cfg_attr(feature = "serde", derive(Serialize))]
#[derive(PartialEq, Eq, PartialOrd, Ord, Clone, Copy, Debug)]
<<<<<<< HEAD
pub struct FrozenForm<S = &'static str>(PhantomData<S>);

impl<S> Form for FrozenForm<S>
=======
pub struct PortableForm<S = &'static str>(PhantomData<S>);

impl<S> Form for PortableForm<S>
>>>>>>> 138e3511
where
    S: FormString,
{
    type Type = UntrackedSymbol<TypeId>;
    type String = S;
}<|MERGE_RESOLUTION|>--- conflicted
+++ resolved
@@ -21,20 +21,12 @@
 //! It uses `MetaType` for communicating type identifiers and thus acts as
 //! a bridge from runtime to compile time type information.
 //!
-<<<<<<< HEAD
-//! The `FrozenForm` is a space-efficient representation
-=======
 //! The `PortableForm` is a space-efficient representation
->>>>>>> 138e3511
 //! that no longer has any connections to the interning registry and thus
 //! can no longer be used to retrieve information from the
 //! original registry. Its sole purpose is for space-efficient serialization.
 //!
-<<<<<<< HEAD
-//! Other forms, such as a frozen form that is still bound to the registry
-=======
 //! Other forms, such as a portable form that is still bound to the registry
->>>>>>> 138e3511
 //! (also via lifetime tracking) are possible but current not needed.
 
 use crate::prelude::{
@@ -55,11 +47,7 @@
 /// Trait to control the internal structures of type definitions.
 ///
 /// This allows for type-level separation between free forms that can be
-<<<<<<< HEAD
-/// instantiated out of the flux and frozen forms that require some sort of
-=======
 /// instantiated out of the flux and portable forms that require some sort of
->>>>>>> 138e3511
 /// interning data structures.
 pub trait Form {
     /// The type representing the type.
@@ -79,13 +67,8 @@
 
 /// A meta meta-type.
 ///
-<<<<<<< HEAD
-/// Allows to be converted into other forms such as frozen form
-/// through the registry and `IntoFrozen`.
-=======
 /// Allows to be converted into other forms such as portable form
 /// through the registry and `IntoPortable`.
->>>>>>> 138e3511
 #[cfg_attr(feature = "serde", derive(Serialize))]
 #[derive(PartialEq, Eq, PartialOrd, Ord, Clone, Copy, Debug)]
 pub enum MetaForm {}
@@ -95,11 +78,7 @@
     type String = &'static str;
 }
 
-<<<<<<< HEAD
-/// Frozen form that has its lifetime untracked in association to its interner.
-=======
 /// Portable form that has its lifetime untracked in association to its interner.
->>>>>>> 138e3511
 ///
 /// # Note
 ///
@@ -110,15 +89,9 @@
 /// `type String` is owned in order to enable decoding
 #[cfg_attr(feature = "serde", derive(Serialize))]
 #[derive(PartialEq, Eq, PartialOrd, Ord, Clone, Copy, Debug)]
-<<<<<<< HEAD
-pub struct FrozenForm<S = &'static str>(PhantomData<S>);
-
-impl<S> Form for FrozenForm<S>
-=======
 pub struct PortableForm<S = &'static str>(PhantomData<S>);
 
 impl<S> Form for PortableForm<S>
->>>>>>> 138e3511
 where
     S: FormString,
 {
