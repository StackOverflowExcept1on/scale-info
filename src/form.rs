--- conflicted
+++ resolved
@@ -78,14 +78,8 @@
 /// underlying data.
 ///
 /// `type String` is owned in order to enable decoding
-<<<<<<< HEAD
 #[derive(PartialEq, Eq, PartialOrd, Ord, Clone, Copy, Serialize, Debug)]
 pub struct CompactForm<S = &'static str>(PhantomData<S>);
-=======
-#[derive(PartialEq, Eq, PartialOrd, Ord, Clone, Copy, Debug)]
-#[cfg_attr(feature = "serde", derive(Serialize))]
-pub enum CompactForm {}
->>>>>>> fda65f2a
 
 impl<S> Form for CompactForm<S>
 where
