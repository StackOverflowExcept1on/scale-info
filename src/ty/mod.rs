--- conflicted
+++ resolved
@@ -553,25 +553,6 @@
     }
 }
 
-<<<<<<< HEAD
-/// A type describing a `PhantomData<T>` type.
-///
-/// In the context of SCALE encoded types, including `PhantomData<T>` types in
-/// the type info  might seem surprising. The reason to include this information
-/// is that there could be situations where it's useful and because removing
-/// `PhantomData` items from the derive input quickly becomes a messy
-/// syntax-level hack (see PR https://github.com/paritytech/scale-info/pull/31).
-/// Instead we take the same approach as `parity-scale-codec` where users are
-/// required to explicitly skip fields that cannot be represented in SCALE
-/// encoding, using the `#[codec(skip)]` attribute.
-#[cfg_attr(feature = "serde", derive(Serialize, Deserialize))]
-#[cfg_attr(any(feature = "std", feature = "decode"), derive(scale::Decode))]
-#[derive(PartialEq, Eq, PartialOrd, Ord, Clone, Encode, Debug)]
-#[cfg_attr(feature = "dogfood", derive(scale_info_derive::TypeInfo))]
-pub struct TypeDefPhantom;
-
-=======
->>>>>>> 15f4e609
 /// Type describing a [`bitvec::vec::BitVec`].
 ///
 /// # Note
