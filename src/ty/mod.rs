--- conflicted
+++ resolved
@@ -21,15 +21,10 @@
     build::TypeBuilder,
     form::{
         Form,
-        FrozenForm,
         MetaForm,
         PortableForm,
     },
-<<<<<<< HEAD
-    IntoFrozen,
-=======
     IntoPortable,
->>>>>>> 138e3511
     MetaType,
     Registry,
     TypeInfo,
@@ -87,16 +82,6 @@
     type_def: TypeDef<T>,
 }
 
-<<<<<<< HEAD
-impl IntoFrozen for Type {
-    type Output = Type<FrozenForm>;
-
-    fn into_frozen(self, registry: &mut Registry) -> Self::Output {
-        Type {
-            path: self.path.into_frozen(registry),
-            type_params: registry.register_types(self.type_params),
-            type_def: self.type_def.into_frozen(registry),
-=======
 impl IntoPortable for Type {
     type Output = Type<PortableForm>;
 
@@ -105,7 +90,6 @@
             path: self.path.into_portable(registry),
             type_params: registry.register_types(self.type_params),
             type_def: self.type_def.into_portable(registry),
->>>>>>> 138e3511
         }
     }
 }
@@ -199,18 +183,6 @@
     Primitive(TypeDefPrimitive),
 }
 
-<<<<<<< HEAD
-impl IntoFrozen for TypeDef {
-    type Output = TypeDef<FrozenForm>;
-
-    fn into_frozen(self, registry: &mut Registry) -> Self::Output {
-        match self {
-            TypeDef::Composite(composite) => composite.into_frozen(registry).into(),
-            TypeDef::Variant(variant) => variant.into_frozen(registry).into(),
-            TypeDef::Sequence(sequence) => sequence.into_frozen(registry).into(),
-            TypeDef::Array(array) => array.into_frozen(registry).into(),
-            TypeDef::Tuple(tuple) => tuple.into_frozen(registry).into(),
-=======
 impl IntoPortable for TypeDef {
     type Output = TypeDef<PortableForm>;
 
@@ -221,7 +193,6 @@
             TypeDef::Sequence(sequence) => sequence.into_portable(registry).into(),
             TypeDef::Array(array) => array.into_portable(registry).into(),
             TypeDef::Tuple(tuple) => tuple.into_portable(registry).into(),
->>>>>>> 138e3511
             TypeDef::Primitive(primitive) => primitive.into(),
         }
     }
@@ -282,17 +253,10 @@
     type_param: T::Type,
 }
 
-<<<<<<< HEAD
-impl IntoFrozen for TypeDefArray {
-    type Output = TypeDefArray<FrozenForm>;
-
-    fn into_frozen(self, registry: &mut Registry) -> Self::Output {
-=======
 impl IntoPortable for TypeDefArray {
     type Output = TypeDefArray<PortableForm>;
 
     fn into_portable(self, registry: &mut Registry) -> Self::Output {
->>>>>>> 138e3511
         TypeDefArray {
             len: self.len,
             type_param: registry.register_type(&self.type_param),
@@ -339,17 +303,10 @@
     fields: Vec<T::Type>,
 }
 
-<<<<<<< HEAD
-impl IntoFrozen for TypeDefTuple {
-    type Output = TypeDefTuple<FrozenForm>;
-
-    fn into_frozen(self, registry: &mut Registry) -> Self::Output {
-=======
 impl IntoPortable for TypeDefTuple {
     type Output = TypeDefTuple<PortableForm>;
 
     fn into_portable(self, registry: &mut Registry) -> Self::Output {
->>>>>>> 138e3511
         TypeDefTuple {
             fields: registry.register_types(self.fields),
         }
@@ -399,17 +356,10 @@
     type_param: T::Type,
 }
 
-<<<<<<< HEAD
-impl IntoFrozen for TypeDefSequence {
-    type Output = TypeDefSequence<FrozenForm>;
-
-    fn into_frozen(self, registry: &mut Registry) -> Self::Output {
-=======
 impl IntoPortable for TypeDefSequence {
     type Output = TypeDefSequence<PortableForm>;
 
     fn into_portable(self, registry: &mut Registry) -> Self::Output {
->>>>>>> 138e3511
         TypeDefSequence {
             type_param: registry.register_type(&self.type_param),
         }
