[package]
name = "scale-info"
version = "0.6.0"
authors = ["Parity Technologies <admin@parity.io>"]
edition = "2018"

license = "Apache-2.0"
readme = "README.md"
repository = "https://github.com/paritytech/scale-info"
documentation = "https://docs.rs/scale-info"
homepage = "https://www.parity.io/"
description = "Info about SCALE encodable Rust types"
categories = ["no-std", "encoding"]
include = ["Cargo.toml", "src/**/*.rs", "README.md", "LICENSE"]

[dependencies]
bitvec = { version = "0.20.1", default-features = false, features = ["alloc"], optional = true }
cfg-if = "1.0"
scale-info-derive = { version = "0.4.0", path = "derive", default-features = false, optional = true }
serde = { version = "1", default-features = false, optional = true, features = ["derive", "alloc"] }
derive_more = { version = "0.99.1", default-features = false, features = ["from"] }
scale = { package = "parity-scale-codec", version = "2.2.0-rc.2", default-features = false, features = ["derive"] }

[features]
default = ["std", "docs"]
std = [
    "bitvec/std",
    "scale/std",
]
derive = [
    "scale-info-derive"
]
<<<<<<< HEAD
# Derive `TypeInfo` for our own types.
dogfood = [
    "derive"
]
# Enables decoding and deserialization of portable scale-info type metadata.
=======
# Include rustdoc strings in the type metadata.
docs = [
    "scale-info-derive/docs"
]
# enables decoding and deserialization of portable scale-info type metadata
>>>>>>> 279f3fa4
decode = [
    "scale/full"
]
# enables type information for bitvec types, matching the name of the parity-scale-codec feature
bit-vec = [
    "bitvec"
]

[workspace]
members = [
    "derive",
    "test_suite",
]<|MERGE_RESOLUTION|>--- conflicted
+++ resolved
@@ -30,19 +30,16 @@
 derive = [
     "scale-info-derive"
 ]
-<<<<<<< HEAD
 # Derive `TypeInfo` for our own types.
 dogfood = [
     "derive"
 ]
 # Enables decoding and deserialization of portable scale-info type metadata.
-=======
 # Include rustdoc strings in the type metadata.
 docs = [
     "scale-info-derive/docs"
 ]
 # enables decoding and deserialization of portable scale-info type metadata
->>>>>>> 279f3fa4
 decode = [
     "scale/full"
 ]
