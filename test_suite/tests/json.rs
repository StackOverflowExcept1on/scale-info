--- conflicted
+++ resolved
@@ -28,15 +28,9 @@
     assert_ne,
 };
 use scale_info::{
-<<<<<<< HEAD
-    form::FrozenForm,
-    meta_type,
-    IntoFrozen as _,
-=======
     form::PortableForm,
     meta_type,
     IntoPortable as _,
->>>>>>> 138e3511
     Registry,
     TypeInfo,
 };
@@ -48,11 +42,7 @@
 {
     let mut registry = Registry::new();
 
-<<<<<<< HEAD
-    let ty = T::type_info().into_frozen(&mut registry);
-=======
     let ty = T::type_info().into_portable(&mut registry);
->>>>>>> 138e3511
 
     assert_eq!(serde_json::to_value(ty).unwrap(), expected_json,);
 }
